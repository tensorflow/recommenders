--- conflicted
+++ resolved
@@ -1,9 +1,3 @@
-<<<<<<< HEAD
-tensorflow >= 2.9.0; sys_platform != 'darwin'
-tensorflow-macos >= 2.9.0; sys_platform == 'darwin'
-absl-py >= 0.1.6
-tf-keras
-=======
 tensorflow >= 2.9.0
 absl-py >= 0.1.6
->>>>>>> f22dc113
+tf-keras